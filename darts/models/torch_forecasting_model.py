"""
Torch Forecasting Model Base Class
----------------------------------
This is the super class for all PyTorch-based forecasting models.
"""

import numpy as np
import os
import re
from glob import glob
import shutil
from joblib import Parallel, delayed
from typing import Optional, Dict, Tuple, Union, Sequence
from abc import ABC, abstractmethod
import torch
import torch.nn as nn
from torch.utils.data import DataLoader, Dataset
from torch.utils.tensorboard import SummaryWriter
import time

from ..timeseries import TimeSeries
from ..utils import _build_tqdm_iterator
from ..utils.torch import random_method
from ..utils.data.timeseries_dataset import TimeSeriesInferenceDataset, TrainingDataset
from ..utils.data.sequential_dataset import SequentialDataset
from ..utils.data.simple_inference_dataset import SimpleInferenceDataset
from ..logging import raise_if_not, get_logger, raise_log, raise_if
from .forecasting_model import GlobalForecastingModel

DEFAULT_DARTS_FOLDER = '.darts'
CHECKPOINTS_FOLDER = 'checkpoints'
RUNS_FOLDER = 'runs'
UNTRAINED_MODELS_FOLDER = 'untrained_models'

logger = get_logger(__name__)


def _get_checkpoint_folder(work_dir, model_name):
    return os.path.join(work_dir, CHECKPOINTS_FOLDER, model_name)


def _get_untrained_models_folder(work_dir, model_name):
    return os.path.join(work_dir, UNTRAINED_MODELS_FOLDER, model_name)


def _get_runs_folder(work_dir, model_name):
    return os.path.join(work_dir, RUNS_FOLDER, model_name)


class TimeSeriesTorchDataset(Dataset):
    def __init__(self, ts_dataset: Union[TimeSeriesInferenceDataset, TrainingDataset], device):
        """
        Wraps around `TimeSeriesDataset`, in order to provide translation
        from `TimeSeries` to torch tensors and stack target series with covariates when needed.
        Inherits from torch `Dataset`.

        Parameters
        ----------
        ts_dataset
            the `TimeSeriesDataset` or `TrainingDataset` underlying this torch Dataset.
        """
        self.ts_dataset = ts_dataset
        self.device = device

    @staticmethod
    def _cat_with_optional(tsr1: torch.Tensor, tsr2: Optional[torch.Tensor]):
        if tsr2 is None:
            return tsr1
        else:
            return torch.cat([tsr1, tsr2], dim=1)

    def __len__(self):
        return len(self.ts_dataset)

    def __getitem__(self, idx: int):
        """
        Cast the content of the dataset to torch tensors
        """
        item = self.ts_dataset[idx]

        if isinstance(self.ts_dataset, TimeSeriesInferenceDataset):
            # the dataset contains (input_target, input_covariate) only
            input_tgt = torch.from_numpy(item[0].values()).float()
            input_cov = torch.from_numpy(item[1].values()).float() if item[1] is not None else None
            future_cov = torch.from_numpy(item[2].values()).float() if item[2] is not None else None

            if future_cov is not None:
                return self._cat_with_optional(input_tgt, input_cov), future_cov, idx
            else:
                return self._cat_with_optional(input_tgt, input_cov), idx

        elif isinstance(self.ts_dataset, TrainingDataset):
            # the dataset contains (input_target, output_target, input_covariate)
            input_tgt, output_tgt = torch.from_numpy(item[0]).float(), torch.from_numpy(item[1]).float()
            input_cov = torch.from_numpy(item[2]).float() if item[2] is not None else None
            return self._cat_with_optional(input_tgt, input_cov), output_tgt

        else:
<<<<<<< HEAD
            raise ValueError('The dataset has to contain tuples of size 2 or 3')
=======
            raise ValueError('The dataset must be of type `TrainingDataset` or `TimeSeriesInferenceDataset`')
>>>>>>> 65408591


class TorchForecastingModel(GlobalForecastingModel, ABC):
    # TODO: add is_stochastic & reset methods
    def __init__(self,
                 input_chunk_length: int,
                 output_chunk_length: int,
                 batch_size: int = 32,
                 n_epochs: int = 100,
                 optimizer_cls: torch.optim.Optimizer = torch.optim.Adam,
                 optimizer_kwargs: Optional[Dict] = None,
                 lr_scheduler_cls: torch.optim.lr_scheduler._LRScheduler = None,
                 lr_scheduler_kwargs: Optional[Dict] = None,
                 loss_fn: nn.modules.loss._Loss = nn.MSELoss(),
                 model_name: str = None,
                 work_dir: str = os.path.join(os.getcwd(), DEFAULT_DARTS_FOLDER),
                 log_tensorboard: bool = False,
                 nr_epochs_val_period: int = 10,
                 torch_device_str: Optional[str] = None):

        """ Pytorch-based Forecasting Model.

        This class is meant to be inherited to create a new pytorch-based forecasting module.
        When subclassing this class, please make sure to set the self.model attribute
        in the __init__ function and then call super().__init__ while passing the kwargs.

        Parameters
        ----------
        input_chunk_length
            Number of past time steps that are fed to the internal forecasting module.
        output_chunk_length
            Number of time steps to be output by the internal forecasting module.
        batch_size
            Number of time series (input and output sequences) used in each training pass.
        n_epochs
            Number of epochs over which to train the model.
        optimizer_cls
            The PyTorch optimizer class to be used (default: `torch.optim.Adam`).
        optimizer_kwargs
            Optionally, some keyword arguments for the PyTorch optimizer (e.g., `{'lr': 1e-3}`
            for specifying a learning rate). Otherwise the default values of the selected `optimizer_cls`
            will be used.
        lr_scheduler_cls
            Optionally, the PyTorch learning rate scheduler class to be used. Specifying `None` corresponds
            to using a constant learning rate.
        lr_scheduler_kwargs
            Optionally, some keyword arguments for the PyTorch optimizer.
        loss_fn
            PyTorch loss function used for training (default: `torch.nn.MSELoss()`).
        model_name
            Name of the model. Used for creating checkpoints and saving tensorboard data. If not specified,
            defaults to the following string "YYYY-mm-dd_HH:MM:SS_torch_model_run_PID", where the initial part of the
            name is formatted with the local date and time, while PID is the processed ID (preventing models spawned at
            the same time by different processes to share the same model_name). E.g.,
            2021-06-14_09:53:32_torch_model_run_44607.
        work_dir
            Path of the working directory, where to save checkpoints and Tensorboard summaries.
            (default: current working directory).
        log_tensorboard
            If set, use Tensorboard to log the different parameters. The logs will be located in:
            `[work_dir]/.darts/runs/`.
        nr_epochs_val_period
            Number of epochs to wait before evaluating the validation loss (if a validation
            `TimeSeries` is passed to the `fit()` method).
        torch_device_str
            Optionally, a string indicating the torch device to use. (default: "cuda:0" if a GPU
            is available, otherwise "cpu")
        """
        super().__init__()

        if torch_device_str is None:
            self.device = self._get_best_torch_device()
        else:
            self.device = torch.device(torch_device_str)

        # We will fill these dynamically, upon first call of fit_from_dataset():
        self.model = None
        self.input_dim = None
        self.output_dim = None

        self.input_chunk_length = input_chunk_length
        self.output_chunk_length = output_chunk_length
        self.log_tensorboard = log_tensorboard
        self.nr_epochs_val_period = nr_epochs_val_period

        if model_name is None:
            current_time = time.strftime("%Y-%m-%d_%H:%M:%S", time.localtime())
            model_name = current_time + "_torch_model_run_" + str(os.getpid())

        self.model_name = model_name
        self.work_dir = work_dir

        self.n_epochs = n_epochs
        self.total_epochs = 0  # 0 means it wasn't trained yet.
        self.batch_size = batch_size

        # Define the loss function
        self.criterion = loss_fn

        # The tensorboard writer
        self.tb_writer = None

        # Persist optimiser and LR scheduler parameters
        self.optimizer_cls = optimizer_cls
        self.optimizer_kwargs = dict() if optimizer_kwargs is None else optimizer_kwargs
        self.lr_scheduler_cls = lr_scheduler_cls
        self.lr_scheduler_kwargs = dict() if lr_scheduler_kwargs is None else lr_scheduler_kwargs

    def _init_model(self) -> None:
        """
        Init self.model - the torch module of this class, based on examples of input/output tensors (to get the
        sizes right).
        """

        # the tensors have shape (chunk_length, nr_dimensions)
        model = self._create_model(self.input_dim, self.output_dim)
        self.model = model.to(self.device)

        # A utility function to create optimizer and lr scheduler from desired classes
        def _create_from_cls_and_kwargs(cls, kws):
            try:
                return cls(**kws)
            except (TypeError, ValueError) as e:
                raise_log(ValueError('Error when building the optimizer or learning rate scheduler;'
                                     'please check the provided class and arguments'
                                     '\nclass: {}'
                                     '\narguments (kwargs): {}'
                                     '\nerror:\n{}'.format(cls, kws, e)),
                          logger)

        # Create the optimizer and (optionally) the learning rate scheduler
        # we have to create copies because we cannot save model.parameters into object state (not serializable)
        optimizer_kws = {k: v for k, v in self.optimizer_kwargs.items()}
        optimizer_kws['params'] = self.model.parameters()
        self.optimizer = _create_from_cls_and_kwargs(self.optimizer_cls, optimizer_kws)

        if self.lr_scheduler_cls is not None:
            lr_sched_kws = {k: v for k, v in self.lr_scheduler_kwargs.items()}
            lr_sched_kws['optimizer'] = self.optimizer
            self.lr_scheduler = _create_from_cls_and_kwargs(self.lr_scheduler_cls, lr_sched_kws)
        else:
            self.lr_scheduler = None  # We won't use a LR scheduler

        self._save_untrained_model(_get_untrained_models_folder(self.work_dir, self.model_name))

    @abstractmethod
    def _create_model(self, input_dim: int, output_dim: int) -> torch.nn.Module:
        """
        This method has to be implemented by all children. It is in charge of instantiating the actual torch model,
        based on examples input/output tensors (i.e. implement a model with the right input/output sizes).
        """
        pass

    def _build_train_dataset(self,
                             target: Sequence[TimeSeries],
                             covariates: Optional[Sequence[TimeSeries]]) -> TrainingDataset:
        return SequentialDataset(target_series=target,
                                 covariates=covariates,
                                 input_chunk_length=self.input_chunk_length,
                                 output_chunk_length=self.output_chunk_length)

    @random_method
    def fit(self,
            series: Union[TimeSeries, Sequence[TimeSeries]],
            covariates: Optional[Union[TimeSeries, Sequence[TimeSeries]]] = None,
            val_series: Optional[Union[TimeSeries, Sequence[TimeSeries]]] = None,
            val_covariates: Optional[Union[TimeSeries, Sequence[TimeSeries]]] = None,
            verbose: bool = False,
            epochs: int = 0) -> None:
        """
        The fit method for torch models.
        It wraps around `fit_from_dataset()`.

        **Important**: if `epochs=0` (default), running `fit()` or `fit_from_dataset()` removes previously trained model - all it's checkpoints
        and tensorboard data. If you want to train your model for more epochs, set the `epochs` parameter to value
        greater than 0.

        **Note**: If your model wasn't yet trained and you requested to train for more epochs with `epoch` parameter,
        it will be treated as trained for 0 epochs.

        *** Future covariates are not yet supported ***

        Parameters
        ----------
        series
            A series or sequence of series serving as target (i.e. what the model will be trained to forecast)
        covariates
            Optionally, a series or sequence of series specifying covariates
        val_series
            Optionally, one or a sequence of validation target series, which will be used to compute the validation
            loss throughout training and keep track of the best performing models.
        val_covariates
            Optionally, the covariates corresponding to the validation series (must match `covariates`)
        verbose
            Optionally, whether to print progress.
        epochs
            If your model is already trained but you want to train it even further, you can provide here the number of
            additional epochs.
        """
        super().fit(series, covariates)

        wrap_fn = lambda ts: [ts] if isinstance(ts, TimeSeries) else ts
        series = wrap_fn(series)
        covariates = wrap_fn(covariates)
        val_series = wrap_fn(val_series)
        val_covariates = wrap_fn(val_covariates)
        # TODO - if one covariate is provided, we could repeat it N times for each of the N target series

        # Check that dimensions of train and val set match; on first series only
        if val_series is not None:
            train_set_dim = (series[0].width + (0 if covariates is None else covariates[0].width))
            val_set_dim = (val_series[0].width + (0 if val_covariates is None else val_covariates[0].width))
            raise_if_not(train_set_dim == val_set_dim, 'The dimensions of the series in the training set '
                                                       'and the validation set do not match. {} != {}'.format(
                                                        train_set_dim, val_set_dim))

        train_dataset = self._build_train_dataset(series, covariates)
        val_dataset = self._build_train_dataset(val_series, val_covariates) if val_series is not None else None

        logger.info('Train dataset contains {} samples.'.format(len(train_dataset)))

        self.fit_from_dataset(train_dataset, val_dataset, verbose, epochs)

    @random_method
    def fit_from_dataset(self,
                         train_dataset: TrainingDataset,
                         val_dataset: Optional[TrainingDataset] = None,
                         verbose: bool = False,
                         epochs: int = 0) -> None:

        raise_if(len(train_dataset) == 0,
                 'The provided training time series dataset is too short for obtaining even one training point.',
                 logger)
        raise_if(val_dataset is not None and len(val_dataset) == 0,
                 'The provided validation time series dataset is too short for obtaining even one training point.',
                 logger)

        # if the model wasn't trained, and it was not requested to retrain for more epochs, treat it like a
        # training from scratch.
        if epochs == 0 or self.total_epochs == 0:
            shutil.rmtree(_get_checkpoint_folder(self.work_dir, self.model_name), ignore_errors=True)
            self.total_epochs = 0

        torch_train_dataset = TimeSeriesTorchDataset(train_dataset, self.device)
        torch_val_dataset = TimeSeriesTorchDataset(val_dataset, self.device)

        input_dim, output_dim = torch_train_dataset[0][0].shape[1], torch_train_dataset[0][1].shape[1]
        if self.model is None:
            # Build model, based on the dimensions of the first series in the train set.
            self.input_dim, self.output_dim = input_dim, output_dim
            self._init_model()
        else:
            # Check existing model has input/output dim matching what's provided in the training set.
            raise_if_not(input_dim == self.input_dim and output_dim == self.output_dim,
                         'The dimensionality of the series in the training set do not match the dimensionality'
                         ' of the series the model has previously been trained on. '
                         'Model input/output dimensions = {}/{}, provided input/ouptput dimensions = {}/{}'.format(
                             self.input_dim, self.output_dim, input_dim, output_dim
                         ))

        train_loader = DataLoader(torch_train_dataset,
                                  batch_size=self.batch_size,
                                  shuffle=True,
                                  num_workers=0,
                                  pin_memory=True,
                                  drop_last=True)

        # Prepare validation data
        val_loader = None if val_dataset is None else DataLoader(torch_val_dataset,
                                                                 batch_size=self.batch_size,
                                                                 shuffle=False,
                                                                 num_workers=0,
                                                                 pin_memory=True,
                                                                 drop_last=False)

        # Prepare tensorboard writer
        tb_writer = self._prepare_tensorboard_writer(epochs > 0)

        # if user wants to train the model for more epochs, ignore the n_epochs parameter
        train_num_epochs = epochs if epochs > 0 else self.n_epochs

        # Train model
        self._train(train_loader, val_loader, tb_writer, verbose, train_num_epochs)

        # Close tensorboard writer
        if tb_writer is not None:
            tb_writer.flush()
            tb_writer.close()

    def predict(self,
                n: int,
                series: Optional[Union[TimeSeries, Sequence[TimeSeries]]] = None,
                covariates: Optional[Union[TimeSeries, Sequence[TimeSeries]]] = None,
                batch_size: Optional[int] = None,
                verbose: bool = False,
                n_jobs: int = 1,
                roll_size: Optional[int] = None
                ) -> Union[TimeSeries, Sequence[TimeSeries]]:
        """
        Predicts values for a certain number of time steps after the end of the training series,
        or after the end of the specified `series`.

        If `n` is larger than the model `output_chunk_length`, the predictions will be computed in a
        recurrent way, by iteratively feeding the last `roll_size` forecast points as
        inputs to the model until a forecast of length `n` is obtained. If the model was trained with
        covariates, all of the covariate time series need to have a time index that extends at least
        `n - output_chunk_length` into the future. In other words, if `n` is larger than `output_chunk_length`
        then covariates need to be available in the future.

        If some time series in the ``series`` argument have more time steps than the model was trained with,
        only the last ``input_chunk_length`` time steps will be considered.

        Parameters
        ----------
        n
            The number of time steps after the end of the training time series for which to produce predictions
        series
            Optionally, one or several input `TimeSeries`, representing the history of the target series whose
            future is to be predicted. If specified, the method returns the forecasts of these
            series. Otherwise, the method returns the forecast of the (single) training series.
        covariates
            Optionally, the covariates series needed as inputs for the model. They must match the covariates used
            for training in terms of dimension and type.
        batch_size
            Size of batches during prediction. Defaults to the models `batch_size` value.
        verbose
            Optionally, whether to print progress.
        n_jobs
            The number of jobs to run in parallel. Defaults to `1`. `-1` means using all processors.
        roll_size
            For self-consuming predictions, i.e. `n > self.output_chunk_length`, determines how many
            outputs of the model are fed back into it at every iteration of feeding the predicted target
            (and optionally future covariates) back into the model. If this parameter is not provided,
            it will be set `self.output_chunk_length` by default.

        Returns
        -------
        Union[TimeSeries, Sequence[TimeSeries]]
            One or several time series containing the forecasts of `series`, or the forecast of the training series
            if `series` is not specified and the model has been trained on a single series.
        """
        super().predict(n, series, covariates)

        if series is None:
            raise_if(self.training_series is None, "Input series has to be provided after fitting on multiple series.")
            series = self.training_series

        if covariates is None and self.covariate_series is not None:
            covariates = self.covariate_series

        called_with_single_series = False
        if isinstance(series, TimeSeries):
            called_with_single_series = True
            series = [series]

        covariates = [covariates] if isinstance(covariates, TimeSeries) else covariates

        # check that the input sizes match
        in_dim = (0 if covariates is None else covariates[0].width) + series[0].width
        raise_if_not(in_dim == self.input_dim,
                     'The dimensionality of the series provided for prediction does not match the dimensionality '
                     'of the series this model has been trained on. Provided input dim = {}, '
                     'model input dim = {}'.format(in_dim, self.input_dim))

        # create past input, past covariate and future covariate series
        tgt_past_arr, cov_past_arr, cov_future_arr = self._prepare_predict_timeseries(n, series, covariates)

        dataset = SimpleInferenceDataset(tgt_past_arr, cov_past_arr, cov_future_arr)
        predictions = self.predict_from_dataset(n, dataset, verbose=verbose, batch_size=batch_size, n_jobs=n_jobs,
                                                roll_size=roll_size)
        return predictions[0] if called_with_single_series else predictions

    def predict_from_dataset(self,
                             n: int,
                             input_series_dataset: TimeSeriesInferenceDataset,
                             batch_size: Optional[int] = None,
                             verbose: bool = False,
                             n_jobs: int = 1,
                             roll_size: Optional[int] = None
                             ) -> Sequence[TimeSeries]:

        """
        Predicts values for a certain number of time steps after the end of the series appearing in the specified
        ``input_series_dataset``.

        If ``n`` is larger than the model ``output_chunk_length``, the predictions will be computed in an
        auto-regressive way, by iteratively feeding the last ``roll_size`` forecast points as
        inputs to the model until a forecast of length ``n`` is obtained. If the model was trained with
        covariates, all of the covariate time series need to have a time index that extends at least
        `n - output_chunk_length` into the future. In other words, if `n` is larger than `output_chunk_length`
        then covariates need to be available in the future.

        If some series in the ``input_series_dataset`` have more time steps than the model was trained with,
        only the last ``input_chunk_length`` time steps will be considered.

        Parameters
        ----------
        n
            The number of time steps after the end of the training time series for which to produce predictions
        input_series_dataset
            Optionally, one or several input `TimeSeries`, representing the history of the target series' whose
            future is to be predicted. If specified, the method returns the forecasts of these
            series. Otherwise, the method returns the forecast of the (single) training series.
        batch_size
            Size of batches during prediction. Defaults to the models `batch_size` value.
        verbose
            Shows the progress bar for batch predicition. Off by default.
        n_jobs
            The number of jobs to run in parallel. Defaults to `1`. `-1` means using all processors.
        roll_size
            For self-consuming predictions, i.e. `n > self.output_chunk_length`, determines how many
            outputs of the model are fed back into it at every iteration of feeding the predicted target
            (and optionally future covariates) back into the model. If this parameter is not provided,
            it will be set `self.output_chunk_length` by default.

        Returns
        -------
        Sequence[TimeSeries]
            Returns one or more forecasts for time series.
        """
        self.model.eval()

        if roll_size is None:
            roll_size = self.output_chunk_length
        else:
            raise_if_not(0 < roll_size <= self.output_chunk_length,
                         '`roll_size` must be an integer between 1 and `self.output_chunk_length`')

        # check input data type
        raise_if_not(isinstance(input_series_dataset, TimeSeriesInferenceDataset),
                     'Only TimeSeriesInferenceDataset is accepted as input type')

        # TODO currently we assume all forecasts fit in memory

        # iterate through batches to produce predictions
        batch_size = batch_size or self.batch_size
        pred_loader = DataLoader(TimeSeriesTorchDataset(input_series_dataset, self.device),
                                 batch_size=batch_size,
                                 shuffle=False,
                                 num_workers=0,
                                 pin_memory=False,
                                 drop_last=False)
        predictions = []
        iterator = _build_tqdm_iterator(pred_loader, verbose=verbose)
        with torch.no_grad():
            for batch_tuple in iterator:

                input_series, indices = batch_tuple[0], batch_tuple[-1]
                cov_future = batch_tuple[1] if len(batch_tuple) == 3 else None

<<<<<<< HEAD
                batch_prediction = self._produce_batch_prediction(n, batch, cov_future, roll_size)
=======
                batch_prediction = []
                out = self.model(input_series)[:, self.first_prediction_index:, :]
                batch_prediction.append(out[:, :roll_size, :])
                prediction_length = roll_size

                while prediction_length < n:

                    # roll over input series to contain latest target and covariate
                    input_series = torch.roll(input_series, -roll_size, 1)

                    # update target input to include next `roll_size` predictions
                    if self.input_chunk_length >= roll_size:
                        input_series[:, -roll_size:, :self.output_dim] = out[:, :roll_size, :]
                    else:
                        input_series[:, :, :self.output_dim] = out[:, -self.input_chunk_length:, :]

                    # update covariates to include next `roll_size` predictions into the future
                    if cov_future is not None and self.input_chunk_length >= roll_size:
                        input_series[:, -roll_size:, self.output_dim:] = (
                            cov_future[:, prediction_length - roll_size:prediction_length, :]
                        )
                    elif cov_future is not None:
                        input_series[:, :, self.output_dim:] = (
                            cov_future[:, prediction_length - self.input_chunk_length:prediction_length, :]
                        )

                    # take only last part of the output sequence where needed
                    out = self.model(input_series)[:, self.first_prediction_index:, :]

                    # update predictions depending on how many data points have been predicted
                    if prediction_length <= n - self.output_chunk_length - roll_size:
                        batch_prediction.append(out[:, :roll_size, :])
                        prediction_length += roll_size
                    elif prediction_length < n - self.output_chunk_length:
                        # if we produce have `n - output_chunk_length < #predictions < n` we want to only use
                        # the predictions and covariates necessary to exactly reach `n - output_chunk_length`,
                        # so that the final forecast produces exactly the right number of predictions to reach `n`
                        spillover_prediction_length = (prediction_length + roll_size) - (n - self.output_chunk_length)
                        roll_size -= spillover_prediction_length
                        batch_prediction.append(out[:, :roll_size, :])
                        prediction_length += roll_size
                    else:
                        batch_prediction.append(out)
                        prediction_length += self.output_chunk_length
>>>>>>> 65408591

                # bring predictions into desired format and drop unnecessary values
                batch_prediction = torch.cat(batch_prediction, dim=1)
                batch_prediction = batch_prediction[:, :n, :]
                batch_prediction = batch_prediction.cpu().detach().numpy()
                
                ts_forecasts = Parallel(n_jobs=n_jobs)(
                    delayed(self._build_forecast_series)(
                        batch_prediction[batch_idx],
                        input_series_dataset[dataset_idx][0]
                    )
                    for batch_idx, dataset_idx in enumerate(indices)
                )
                
                predictions.extend(ts_forecasts)

        return predictions

<<<<<<< HEAD
    def _produce_batch_prediction(self, n, batch, cov_future, roll_size):

        batch_prediction = []
        out = self.model(batch)[:, self.first_prediction_index:, :]  # (batch_size, output_chunk_length, width)
        batch_prediction.append(out[:, :roll_size, :])
        prediction_length = roll_size

        while prediction_length < n:

            # roll over input series to contain latest target and covariate
            batch = torch.roll(batch, -roll_size, 1)

            # update target input to include next `roll_size` predictions
            if self.input_chunk_length >= roll_size:
                batch[:, -roll_size:, :self.output_dim] = out[:, :roll_size, :] 
            else:
                batch[:, :, :self.output_dim] = out[:, -self.input_chunk_length:, :]

            # update covariates to include next `roll_size` predictions into the future
            if cov_future is not None and self.input_chunk_length >= roll_size:
                batch[:, -roll_size:, self.output_dim:] = (
                    cov_future[batch_idx, prediction_length-roll_size:prediction_length , :]
                )
            elif cov_future is not None:
                batch[:, :, self.output_dim:] = (
                    cov_future[batch_idx, prediction_length-self.input_chunk_length:prediction_length , :]
                )

            # take only last part of the output sequence where needed
            out = self.model(batch)[:, self.first_prediction_index:, :]

            # update predictions depending on how many data points have been predicted
            if prediction_length <= n - self.output_chunk_length - roll_size:
                batch_prediction.append(out[:, :roll_size, :])
                prediction_length += roll_size
            elif prediction_length < n - self.output_chunk_length:
                # if we produce `n - output_chunk_length < #predictions < n` we want to only use
                # the predictions and covariates necessary to exactly reach `n - output_chunk_length`,
                # so that the final forecast produces exactly the right number of predictions to reach `n`
                spillover_prediction_length = (prediction_length + roll_size) - (n - self.output_chunk_length)
                roll_size -= spillover_prediction_length
                batch_prediction.append(out[:, :roll_size, :])
                prediction_length += roll_size
            else:
                batch_prediction.append(out)
                prediction_length += self.output_chunk_length

        return batch_prediction

    def _prepare_predict_tensors(self, n: int, input_series_dataset: TimeSeriesInferenceDataset):
=======
    def _prepare_predict_timeseries(self, n: int, series, covariates):
>>>>>>> 65408591
        """
        Creates 3 lists with `TimeSeries` instances required to produce model predictions. 
        `tgt_past_arr` contains target series, which will be predicted into the future.
        `cov_past_arr` contains covariates with the same time indices as the target series, if the model
        was trained on covariates. Otherwise the function will return `None`.
        Both `tgt_past_arr` and `cov_past_arr` will contain elements that are `input_chunk_length` long.
        If the model is required to produce the forecast over multiple iterations, i.e. if 
        `n > self.output_chunk_length`, and if it was trained with covariates, then `cov_future_arr` will
        contain the future covariates up to `n - self.output_chunk_length` time steps into the future.

        Parameters
        ----------
        n
            The number of time steps after the end of the training time series for which to produce predictions
        input_series_dataset
            Optionally, one or several input `TimeSeries`, representing the history of the target series' whose
            future is to be predicted. If specified, the method returns the forecasts of these
            series. Otherwise, the method returns the forecast of the (single) training series.

        Returns
        -------
        Sequence[TimeSeries]
            Past target series which are going to be predicted into the future, and which will used as
            input to the model.
        Optional[Sequence[TimeSeries]]
            Covariates required to predict horizons up to `self.output_chunk_length`, or `None` if the model
            does not require covariates.
        Optional[Sequence[TimeSeries]]
            Covariates required to predict horizons beyond `self.output_chunk_length`, or `None` if the model
            does require future covariates either because it does not require covariates at all or because
            `n <= self.output_chunk_length`.
    """

        tgt_past_arr = []
        cov_past_arr = []
        cov_future_arr = []

        covariates = [None] * len(series) if covariates is None else covariates
        raise_if_not(len(series) == len(covariates),
                     'The number of target series must be equal to the number of covariates.')

        for target_series, covariate_series in zip(series, covariates):
            raise_if_not(len(target_series) >= self.input_chunk_length,
                         'All input series must have length >= `input_chunk_length` ({}).'.format(
                self.input_chunk_length))

            # TODO: here we could be smart and handle cases where target and covariates do not have same time axis.
            # TODO: e.g. by taking their latest common timestamp.

            tgt_past = target_series[-self.input_chunk_length:]

            if covariate_series is not None:

                # get first timestamp that lies in the future of target series
                first_pred_time = target_series.end_time() + target_series.freq()
                
                # isolate past covariates and add them to array
                if covariate_series.end_time() >= first_pred_time:
                    cov_past = covariate_series.drop_after(first_pred_time)
                else:
                    cov_past = covariate_series
                cov_past = cov_past[-self.input_chunk_length:]
                cov_past_arr.append(cov_past)

                # check whether future covariates are required
                if n > self.output_chunk_length:

                    # check that enough future covariates are available
                    last_required_future_covariate_ts = (
                        target_series.end_time() + (n - self.output_chunk_length) * target_series.freq()
                    )
                    raise_if_not(covariate_series.end_time() >= last_required_future_covariate_ts,
                                 'All covariates must be known `n - output_chunk_length` time steps into the future')

                    # isolate necessary future covariates and add them to array
                    cov_future = covariate_series.drop_before(first_pred_time - covariate_series.freq())
                    cov_future = cov_future[:n - self.output_chunk_length]
                    cov_future_arr.append(cov_future)

            tgt_past_arr.append(tgt_past)

        cov_past_arr = None if len(cov_past_arr) == 0 else cov_past_arr
        cov_future_arr = None if len(cov_future_arr) == 0 else cov_future_arr

        return tgt_past_arr, cov_past_arr, cov_future_arr

    def untrained_model(self):
        return self._load_untrained_model(_get_untrained_models_folder(self.work_dir, self.model_name))

    @property
    def first_prediction_index(self) -> int:
        """
        Returns the index of the first predicted within the output of self.model.
        """
        return 0

    def _train(self,
               train_loader: DataLoader,
               val_loader: Optional[DataLoader],
               tb_writer: Optional[SummaryWriter],
               verbose: bool,
               epochs: int = 0
               ) -> None:
        """
        Performs the actual training
        :param train_loader: the training data loader feeding the training data and targets
        :param val_loader: optionally, a validation set loader
        :param tb_writer: optionally, a TensorBoard writer
        :param epochs: value >0 means we're retraining model
        """

        best_loss = np.inf

        iterator = _build_tqdm_iterator(
            range(self.total_epochs, self.total_epochs + epochs),
            verbose=verbose,
        )

        for epoch in iterator:
            total_loss = 0

            for batch_idx, (data, target) in enumerate(train_loader):
                self.model.train()
                data, target = data.to(self.device), target.to(self.device)
                output = self.model(data)
                loss = self.criterion(output, target)
                self.optimizer.zero_grad()
                loss.backward()
                self.optimizer.step()
                total_loss += loss.item()
            if self.lr_scheduler is not None:
                self.lr_scheduler.step()

            if tb_writer is not None:
                for name, param in self.model.named_parameters():
                    # if the param doesn't require gradient, then param.grad = None and param.grad.data will crash
                    if param.requires_grad:
                        tb_writer.add_histogram(name + '/gradients', param.grad.data.cpu().numpy(), epoch)

                tb_writer.add_scalar("training/loss", total_loss / (batch_idx + 1), epoch)
                tb_writer.add_scalar("training/loss_total", total_loss / (batch_idx + 1), epoch)
                tb_writer.add_scalar("training/learning_rate", self._get_learning_rate(), epoch)

            self.total_epochs = epoch + 1
            self._save_model(False, _get_checkpoint_folder(self.work_dir, self.model_name), epoch)

            if epoch % self.nr_epochs_val_period == 0:
                training_loss = total_loss / len(train_loader)
                if val_loader is not None:
                    validation_loss = self._evaluate_validation_loss(val_loader)
                    if tb_writer is not None:
                        tb_writer.add_scalar("validation/loss_total", validation_loss, epoch)

                    if validation_loss < best_loss:
                        best_loss = validation_loss
                        self._save_model(True, _get_checkpoint_folder(self.work_dir, self.model_name), epoch)

                    if verbose:
                        print("Training loss: {:.4f}, validation loss: {:.4f}, best val loss: {:.4f}".
                              format(training_loss, validation_loss, best_loss), end="\r")
                elif verbose:
                    print("Training loss: {:.4f}".format(training_loss), end="\r")

    def _evaluate_validation_loss(self, val_loader: DataLoader):
        total_loss = 0
        self.model.eval()
        with torch.no_grad():
            for batch_idx, (data, target) in enumerate(val_loader):
                data, target = data.to(self.device), target.to(self.device)
                output = self.model(data)
                loss = self.criterion(output, target)
                total_loss += loss.item()

        validation_loss = total_loss / (batch_idx + 1)
        return validation_loss

    def _save_model(self,
                    is_best: bool,
                    folder: str,
                    epoch: int):
        """
        Saves the whole torch model object to a file

        :param is_best: whether the model we're currently saving is the best (on validation set)
        :param folder:
        :param epoch:
        :return:
        """

        checklist = glob(os.path.join(folder, "checkpoint_*"))
        checklist = sorted(checklist, key=lambda x: float(re.findall(r'(\d+)', x)[-1]))
        filename = 'checkpoint_{0}.pth.tar'.format(epoch)
        os.makedirs(folder, exist_ok=True)
        filename = os.path.join(folder, filename)

        with open(filename, 'wb') as f:
            torch.save(self, f)

        if len(checklist) >= 5:
            # remove older files
            for chkpt in checklist[:-4]:
                os.remove(chkpt)
        if is_best:
            best_name = os.path.join(folder, 'model_best_{0}.pth.tar'.format(epoch))
            shutil.copyfile(filename, best_name)
            checklist = glob(os.path.join(folder, "model_best_*"))
            checklist = sorted(checklist, key=lambda x: float(re.findall(r'(\d+)', x)[-1]))
            if len(checklist) >= 2:
                # remove older files
                for chkpt in checklist[:-1]:
                    os.remove(chkpt)

    def _save_untrained_model(self, folder):
        os.makedirs(folder, exist_ok=True)
        filename = os.path.join(folder, 'model.pth.tar')

        with open(filename, 'wb') as f:
            torch.save(self, f)

    def _load_untrained_model(self, folder):
        filename = os.path.join(folder, 'model.pth.tar')

        with open(filename, 'rb') as f:
            model = torch.load(f)
        return model

    def _prepare_tensorboard_writer(self, continue_training: bool = False):
        runs_folder = _get_runs_folder(self.work_dir, self.model_name)
        if self.log_tensorboard:
            if not continue_training:
                shutil.rmtree(runs_folder, ignore_errors=True)
                tb_writer = SummaryWriter(runs_folder)
                dummy_input = torch.empty(self.batch_size, self.input_chunk_length, self.input_dim).to(self.device)
                tb_writer.add_graph(self.model, dummy_input)
            else:
                tb_writer = SummaryWriter(runs_folder, purge_step=self.total_epochs)
        else:
            tb_writer = None
        return tb_writer

    @staticmethod
    def load_from_checkpoint(model_name: str,
                             work_dir: str = None,
                             filename: str = None,
                             best: bool = True) -> 'TorchForecastingModel':
        """
        Load the model from the given checkpoint.
        if file is not given, will try to restore the most recent checkpoint.

        Parameters
        ----------
        model_name
            The name of the model (used to retrieve the checkpoints folder's name).
        work_dir
            Working directory (containing the checkpoints folder). Defaults to current working directory.
        filename
            The name of the checkpoint file. If not specified, use the most recent one.
        best
            If set, will retrieve the best model (according to validation loss) instead of the most recent one.

        Returns
        -------
        TorchForecastingModel
            The corresponding trained `TorchForecastingModel`.
        """

        if work_dir is None:
            work_dir = os.path.join(os.getcwd(), DEFAULT_DARTS_FOLDER)

        checkpoint_dir = _get_checkpoint_folder(work_dir, model_name)

        # if filename is none, find most recent file in savepath that is a checkpoint
        if filename is None:
            path = os.path.join(checkpoint_dir, "model_best_*" if best else "checkpoint_*")
            checklist = glob(path)
            if len(checklist) == 0:
                raise_log(FileNotFoundError('There is no file matching prefix {} in {}'.format(
                          "model_best_*" if best else "checkpoint_*", checkpoint_dir)),
                          logger)
            filename = max(checklist, key=os.path.getctime)  # latest file TODO: check case where no files match
            filename = os.path.basename(filename)

        full_fname = os.path.join(checkpoint_dir, filename)
        print('loading {}'.format(filename))
        with open(full_fname, 'rb') as f:
            model = torch.load(f)
        return model

    def _get_best_torch_device(self):
        is_cuda = torch.cuda.is_available()
        if is_cuda:
            return torch.device("cuda:0")
        else:
            return torch.device("cpu")

    def _get_learning_rate(self):
        for p in self.optimizer.param_groups:
            return p['lr']<|MERGE_RESOLUTION|>--- conflicted
+++ resolved
@@ -96,12 +96,7 @@
             return self._cat_with_optional(input_tgt, input_cov), output_tgt
 
         else:
-<<<<<<< HEAD
-            raise ValueError('The dataset has to contain tuples of size 2 or 3')
-=======
             raise ValueError('The dataset must be of type `TrainingDataset` or `TimeSeriesInferenceDataset`')
->>>>>>> 65408591
-
 
 class TorchForecastingModel(GlobalForecastingModel, ABC):
     # TODO: add is_stochastic & reset methods
@@ -209,6 +204,9 @@
         self.lr_scheduler_cls = lr_scheduler_cls
         self.lr_scheduler_kwargs = dict() if lr_scheduler_kwargs is None else lr_scheduler_kwargs
 
+        # by default models are block models (i.e. not recurrent)
+        self.is_recurrent = False
+
     def _init_model(self) -> None:
         """
         Init self.model - the torch module of this class, based on examples of input/output tensors (to get the
@@ -551,9 +549,6 @@
                 input_series, indices = batch_tuple[0], batch_tuple[-1]
                 cov_future = batch_tuple[1] if len(batch_tuple) == 3 else None
 
-<<<<<<< HEAD
-                batch_prediction = self._produce_batch_prediction(n, batch, cov_future, roll_size)
-=======
                 batch_prediction = []
                 out = self.model(input_series)[:, self.first_prediction_index:, :]
                 batch_prediction.append(out[:, :roll_size, :])
@@ -598,7 +593,6 @@
                     else:
                         batch_prediction.append(out)
                         prediction_length += self.output_chunk_length
->>>>>>> 65408591
 
                 # bring predictions into desired format and drop unnecessary values
                 batch_prediction = torch.cat(batch_prediction, dim=1)
@@ -617,67 +611,14 @@
 
         return predictions
 
-<<<<<<< HEAD
-    def _produce_batch_prediction(self, n, batch, cov_future, roll_size):
-
-        batch_prediction = []
-        out = self.model(batch)[:, self.first_prediction_index:, :]  # (batch_size, output_chunk_length, width)
-        batch_prediction.append(out[:, :roll_size, :])
-        prediction_length = roll_size
-
-        while prediction_length < n:
-
-            # roll over input series to contain latest target and covariate
-            batch = torch.roll(batch, -roll_size, 1)
-
-            # update target input to include next `roll_size` predictions
-            if self.input_chunk_length >= roll_size:
-                batch[:, -roll_size:, :self.output_dim] = out[:, :roll_size, :] 
-            else:
-                batch[:, :, :self.output_dim] = out[:, -self.input_chunk_length:, :]
-
-            # update covariates to include next `roll_size` predictions into the future
-            if cov_future is not None and self.input_chunk_length >= roll_size:
-                batch[:, -roll_size:, self.output_dim:] = (
-                    cov_future[batch_idx, prediction_length-roll_size:prediction_length , :]
-                )
-            elif cov_future is not None:
-                batch[:, :, self.output_dim:] = (
-                    cov_future[batch_idx, prediction_length-self.input_chunk_length:prediction_length , :]
-                )
-
-            # take only last part of the output sequence where needed
-            out = self.model(batch)[:, self.first_prediction_index:, :]
-
-            # update predictions depending on how many data points have been predicted
-            if prediction_length <= n - self.output_chunk_length - roll_size:
-                batch_prediction.append(out[:, :roll_size, :])
-                prediction_length += roll_size
-            elif prediction_length < n - self.output_chunk_length:
-                # if we produce `n - output_chunk_length < #predictions < n` we want to only use
-                # the predictions and covariates necessary to exactly reach `n - output_chunk_length`,
-                # so that the final forecast produces exactly the right number of predictions to reach `n`
-                spillover_prediction_length = (prediction_length + roll_size) - (n - self.output_chunk_length)
-                roll_size -= spillover_prediction_length
-                batch_prediction.append(out[:, :roll_size, :])
-                prediction_length += roll_size
-            else:
-                batch_prediction.append(out)
-                prediction_length += self.output_chunk_length
-
-        return batch_prediction
-
-    def _prepare_predict_tensors(self, n: int, input_series_dataset: TimeSeriesInferenceDataset):
-=======
     def _prepare_predict_timeseries(self, n: int, series, covariates):
->>>>>>> 65408591
         """
         Creates 3 lists with `TimeSeries` instances required to produce model predictions. 
         `tgt_past_arr` contains target series, which will be predicted into the future.
         `cov_past_arr` contains covariates with the same time indices as the target series, if the model
         was trained on covariates. Otherwise the function will return `None`.
         Both `tgt_past_arr` and `cov_past_arr` will contain elements that are `input_chunk_length` long.
-        If the model is required to produce the forecast over multiple iterations, i.e. if 
+        If the model is required to produce the forecast over multiple iterations, i.e. if
         `n > self.output_chunk_length`, and if it was trained with covariates, then `cov_future_arr` will
         contain the future covariates up to `n - self.output_chunk_length` time steps into the future.
 
@@ -746,8 +687,9 @@
                                  'All covariates must be known `n - output_chunk_length` time steps into the future')
 
                     # isolate necessary future covariates and add them to array
-                    cov_future = covariate_series.drop_before(first_pred_time - covariate_series.freq())
-                    cov_future = cov_future[:n - self.output_chunk_length]
+                    cov_future = covariate_series.drop_before(first_pred_time + (1 - int(self.is_recurrent))
+                                                              * covariate_series.freq())
+                    cov_future = cov_future[:n - self.output_chunk_length + int(self.is_recurrent)]
                     cov_future_arr.append(cov_future)
 
             tgt_past_arr.append(tgt_past)
@@ -795,7 +737,7 @@
             for batch_idx, (data, target) in enumerate(train_loader):
                 self.model.train()
                 data, target = data.to(self.device), target.to(self.device)
-                output = self.model(data)
+                output = self._produce_train_output(data)
                 loss = self.criterion(output, target)
                 self.optimizer.zero_grad()
                 loss.backward()
@@ -834,13 +776,16 @@
                 elif verbose:
                     print("Training loss: {:.4f}".format(training_loss), end="\r")
 
+    def _produce_train_output(self, data):
+        return self.model(data)
+
     def _evaluate_validation_loss(self, val_loader: DataLoader):
         total_loss = 0
         self.model.eval()
         with torch.no_grad():
             for batch_idx, (data, target) in enumerate(val_loader):
                 data, target = data.to(self.device), target.to(self.device)
-                output = self.model(data)
+                output = self._produce_train_output(data)
                 loss = self.criterion(output, target)
                 total_loss += loss.item()
 
